<?xml version="1.0" encoding="UTF-8" ?>
<Shell
    x:Class="MereDansk.AppShell"
    xmlns="http://schemas.microsoft.com/dotnet/2021/maui"
    xmlns:x="http://schemas.microsoft.com/winfx/2009/xaml"
    xmlns:local="clr-namespace:MereDansk"
    Title="MereDansk"
    Shell.FlyoutBehavior="Disabled">
    <TabBar>
        <ShellContent Title="News" ContentTemplate="{DataTemplate local:MainPage}" />
<<<<<<< HEAD
        <ShellContent Title="Study" ContentTemplate="{DataTemplate local:StudyPage}" />
        <ShellContent Title="Info" ContentTemplate="{DataTemplate local:InfoPage}" />
        <ShellContent Title="Quiz" ContentTemplate="{DataTemplate local:MainPage}" />
=======
        <ShellContent Title="Study" ContentTemplate="{DataTemplate local:MainPage}" />
        <ShellContent Title="Info" ContentTemplate="{DataTemplate local:MainPage}" />
        <ShellContent Title="Quiz" ContentTemplate="{DataTemplate local:Quiz}" />
>>>>>>> 1440e910
    </TabBar>

</Shell><|MERGE_RESOLUTION|>--- conflicted
+++ resolved
@@ -8,15 +8,9 @@
     Shell.FlyoutBehavior="Disabled">
     <TabBar>
         <ShellContent Title="News" ContentTemplate="{DataTemplate local:MainPage}" />
-<<<<<<< HEAD
         <ShellContent Title="Study" ContentTemplate="{DataTemplate local:StudyPage}" />
         <ShellContent Title="Info" ContentTemplate="{DataTemplate local:InfoPage}" />
-        <ShellContent Title="Quiz" ContentTemplate="{DataTemplate local:MainPage}" />
-=======
-        <ShellContent Title="Study" ContentTemplate="{DataTemplate local:MainPage}" />
-        <ShellContent Title="Info" ContentTemplate="{DataTemplate local:MainPage}" />
         <ShellContent Title="Quiz" ContentTemplate="{DataTemplate local:Quiz}" />
->>>>>>> 1440e910
     </TabBar>
 
 </Shell>