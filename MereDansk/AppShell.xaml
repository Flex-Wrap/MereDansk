--- conflicted
+++ resolved
@@ -8,14 +8,9 @@
     Shell.FlyoutBehavior="Disabled">
     <TabBar>
         <ShellContent Title="News" ContentTemplate="{DataTemplate local:MainPage}" />
-<<<<<<< HEAD
-        <ShellContent Title="Study" ContentTemplate="{DataTemplate local:MainPage}" />
-        <ShellContent Title="Info" ContentTemplate="{DataTemplate local:MainPage}" />
-        <ShellContent Title="Quiz" Icon="icon_quiz.png" ContentTemplate="{DataTemplate local:Quiz}" />
-=======
         <ShellContent Title="Study" ContentTemplate="{DataTemplate local:StudyPage}" />
         <ShellContent Title="Info" ContentTemplate="{DataTemplate local:InfoPage}" />
         <ShellContent Title="Quiz" ContentTemplate="{DataTemplate local:Quiz}" />
->>>>>>> 7a2dffe4
     </TabBar>
+
 </Shell>