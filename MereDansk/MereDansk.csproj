﻿<Project Sdk="Microsoft.NET.Sdk">

	<PropertyGroup>
		<TargetFrameworks>net8.0-android;net8.0-ios;net8.0-maccatalyst</TargetFrameworks>
		<TargetFrameworks Condition="$([MSBuild]::IsOSPlatform('windows'))">$(TargetFrameworks);net8.0-windows10.0.19041.0</TargetFrameworks>
		<!-- Uncomment to also build the tizen app. You will need to install tizen by following this: https://github.com/Samsung/Tizen.NET -->
		<!-- <TargetFrameworks>$(TargetFrameworks);net8.0-tizen</TargetFrameworks> -->

		<!-- Note for MacCatalyst:
		The default runtime is maccatalyst-x64, except in Release config, in which case the default is maccatalyst-x64;maccatalyst-arm64.
		When specifying both architectures, use the plural <RuntimeIdentifiers> instead of the singular <RuntimeIdentifier>.
		The Mac App Store will NOT accept apps with ONLY maccatalyst-arm64 indicated;
		either BOTH runtimes must be indicated or ONLY macatalyst-x64. -->
		<!-- For example: <RuntimeIdentifiers>maccatalyst-x64;maccatalyst-arm64</RuntimeIdentifiers> -->

		<OutputType>Exe</OutputType>
		<RootNamespace>MereDansk</RootNamespace>
		<UseMaui>true</UseMaui>
		<SingleProject>true</SingleProject>
		<ImplicitUsings>enable</ImplicitUsings>
		<Nullable>enable</Nullable>

		<!-- Display name -->
		<ApplicationTitle>MereDansk</ApplicationTitle>

		<!-- App Identifier -->
		<ApplicationId>com.companyname.meredansk</ApplicationId>

		<!-- Versions -->
		<ApplicationDisplayVersion>1.0</ApplicationDisplayVersion>
		<ApplicationVersion>1</ApplicationVersion>

		<SupportedOSPlatformVersion Condition="$([MSBuild]::GetTargetPlatformIdentifier('$(TargetFramework)')) == 'ios'">11.0</SupportedOSPlatformVersion>
		<SupportedOSPlatformVersion Condition="$([MSBuild]::GetTargetPlatformIdentifier('$(TargetFramework)')) == 'maccatalyst'">13.1</SupportedOSPlatformVersion>
		<SupportedOSPlatformVersion Condition="$([MSBuild]::GetTargetPlatformIdentifier('$(TargetFramework)')) == 'android'">21.0</SupportedOSPlatformVersion>
		<SupportedOSPlatformVersion Condition="$([MSBuild]::GetTargetPlatformIdentifier('$(TargetFramework)')) == 'windows'">10.0.17763.0</SupportedOSPlatformVersion>
		<TargetPlatformMinVersion Condition="$([MSBuild]::GetTargetPlatformIdentifier('$(TargetFramework)')) == 'windows'">10.0.17763.0</TargetPlatformMinVersion>
		<SupportedOSPlatformVersion Condition="$([MSBuild]::GetTargetPlatformIdentifier('$(TargetFramework)')) == 'tizen'">6.5</SupportedOSPlatformVersion>
	</PropertyGroup>

	<ItemGroup>
		<!-- App Icon -->
		<MauiIcon Include="Resources\AppIcon\appicon.svg" ForegroundFile="Resources\AppIcon\appiconfg.svg" Color="#512BD4" />

		<!-- Splash Screen -->
		<MauiSplashScreen Include="Resources\Splash\splash.svg" Color="#512BD4" BaseSize="128,128" />

		<!-- Images -->
		<MauiImage Include="Resources\Images\*" />
		<MauiImage Update="Resources\Images\dotnet_bot.png" Resize="True" BaseSize="300,185" />

		<!-- Custom Fonts -->
		<MauiFont Include="Resources\Fonts\*" />

		<!-- Raw Assets (also remove the "Resources\Raw" prefix) -->
		<MauiAsset Include="Resources\Raw\**" LogicalName="%(RecursiveDir)%(Filename)%(Extension)" />
	</ItemGroup>

	<ItemGroup>
		<PackageReference Include="Microsoft.Maui.Controls" Version="$(MauiVersion)" />
		<PackageReference Include="Microsoft.Maui.Controls.Compatibility" Version="$(MauiVersion)" />
		<PackageReference Include="Microsoft.Extensions.Logging.Debug" Version="8.0.0" />
	</ItemGroup>

	<ItemGroup>
<<<<<<< HEAD
	  <MauiXaml Update="InfoPage.xaml">
	    <Generator>MSBuild:Compile</Generator>
	  </MauiXaml>
	  <MauiXaml Update="NewsPage.xaml">
	    <Generator>MSBuild:Compile</Generator>
	  </MauiXaml>
	  <MauiXaml Update="StudyPage.xaml">
=======
	  <MauiXaml Update="Quiz.xaml">
>>>>>>> 1440e910
	    <Generator>MSBuild:Compile</Generator>
	  </MauiXaml>
	</ItemGroup>

</Project><|MERGE_RESOLUTION|>--- conflicted
+++ resolved
@@ -63,7 +63,9 @@
 	</ItemGroup>
 
 	<ItemGroup>
-<<<<<<< HEAD
+	  <MauiXaml Update="Quiz.xaml">
+	    <Generator>MSBuild:Compile</Generator>
+	  </MauiXaml>
 	  <MauiXaml Update="InfoPage.xaml">
 	    <Generator>MSBuild:Compile</Generator>
 	  </MauiXaml>
@@ -71,9 +73,6 @@
 	    <Generator>MSBuild:Compile</Generator>
 	  </MauiXaml>
 	  <MauiXaml Update="StudyPage.xaml">
-=======
-	  <MauiXaml Update="Quiz.xaml">
->>>>>>> 1440e910
 	    <Generator>MSBuild:Compile</Generator>
 	  </MauiXaml>
 	</ItemGroup>
